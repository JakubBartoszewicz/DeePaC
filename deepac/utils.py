--- conflicted
+++ resolved
@@ -101,15 +101,6 @@
         self.writer = None
         super().__init__(*args, **kwargs)
 
-<<<<<<< HEAD
-=======
-    def __get_memory_usage(self):
-        # return the memory usage in MB
-        process = psutil.Process()
-        mem = process.memory_info()[0] / float(2 ** 20)
-        return mem
-
->>>>>>> 00674dcc
     def on_epoch_end(self, epoch, logs=None):
         """Log memory usage and performance after each epoch"""
         logs = logs or {}
